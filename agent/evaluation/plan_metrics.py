--- conflicted
+++ resolved
@@ -91,13 +91,8 @@
         model.get_arguments().get_state_rep_args().observability_refresh_rate())
 
     auxiliary_predictions_dict = dict()
-<<<<<<< HEAD
-    with util.get_progressbar('evaluating...', len(eval_ids)) as pbar:
-        for i, (example_id, action_idx) in enumerate(eval_ids):
-=======
     with util.get_progressbar('evaluating...', len(evaluation_ids)) as pbar:
         for i, (example_id, action_idx) in enumerate(evaluation_ids):
->>>>>>> c5f69ff3
             pbar.update(i)
             auxiliaries = model.get_predictions(examples[example_id], action_idx)
             auxiliary_predictions_dict[(example_id, action_idx)] = auxiliaries
